import os
import sys
import platform

import numpy as np
import pybind11
import setuptools
from setuptools import Extension, setup
from setuptools.command.build_ext import build_ext

<<<<<<< HEAD
__version__ = '0.7.2'
=======
__version__ = '0.7.1'
>>>>>>> eaff51a4


include_dirs = [
    pybind11.get_include(),
    np.get_include(),
]

# compatibility when run in python_bindings
bindings_dir = 'python_bindings'
if bindings_dir in os.path.basename(os.getcwd()):
    source_files = ['./bindings.cpp']
    include_dirs.extend(['../hnswlib/'])
else:
    source_files = ['./python_bindings/bindings.cpp']
    include_dirs.extend(['./hnswlib/'])


libraries = []
extra_objects = []


ext_modules = [
    Extension(
        'hnswlib',
        source_files,
        include_dirs=include_dirs,
        libraries=libraries,
        language='c++',
        extra_objects=extra_objects,
    ),
]


# As of Python 3.6, CCompiler has a `has_flag` method.
# cf http://bugs.python.org/issue26689
def has_flag(compiler, flagname):
    """Return a boolean indicating whether a flag name is supported on
    the specified compiler.
    """
    import tempfile
    with tempfile.NamedTemporaryFile('w', suffix='.cpp') as f:
        f.write('int main (int argc, char **argv) { return 0; }')
        try:
            compiler.compile([f.name], extra_postargs=[flagname])
        except setuptools.distutils.errors.CompileError:
            return False
    return True


def cpp_flag(compiler):
    """Return the -std=c++[11/14] compiler flag.
    The c++14 is prefered over c++11 (when it is available).
    """
    if has_flag(compiler, '-std=c++14'):
        return '-std=c++14'
    elif has_flag(compiler, '-std=c++11'):
        return '-std=c++11'
    else:
        raise RuntimeError('Unsupported compiler -- at least C++11 support '
                           'is needed!')


class BuildExt(build_ext):
    """A custom build extension for adding compiler-specific options."""
    c_opts = {
        'msvc': ['/EHsc', '/openmp', '/O2'],
        #'unix': ['-O3', '-march=native'],  # , '-w'
        'unix': ['-O3'],  # , '-w'
    }
    if not os.environ.get("HNSWLIB_NO_NATIVE"):
        c_opts['unix'].append('-march=native')

    link_opts = {
        'unix': [],
        'msvc': [],
    }

    if sys.platform == 'darwin':
        if platform.machine() == 'arm64':
            c_opts['unix'].remove('-march=native')
        c_opts['unix'] += ['-stdlib=libc++', '-mmacosx-version-min=10.7']
        link_opts['unix'] += ['-stdlib=libc++', '-mmacosx-version-min=10.7']
    else:
        c_opts['unix'].append("-fopenmp")
        link_opts['unix'].extend(['-fopenmp', '-pthread'])

    def build_extensions(self):
        ct = self.compiler.compiler_type
        opts = self.c_opts.get(ct, [])
        if ct == 'unix':
            opts.append('-DVERSION_INFO="%s"' % self.distribution.get_version())
            opts.append(cpp_flag(self.compiler))
            if has_flag(self.compiler, '-fvisibility=hidden'):
                opts.append('-fvisibility=hidden')
        elif ct == 'msvc':
            opts.append('/DVERSION_INFO=\\"%s\\"' % self.distribution.get_version())

        for ext in self.extensions:
            ext.extra_compile_args.extend(opts)
            ext.extra_link_args.extend(self.link_opts.get(ct, []))

        build_ext.build_extensions(self)


setup(
    name='chroma-hnswlib',
    version=__version__,
    description='Chromas fork of hnswlib',
    author='Yury Malkov and the original hnswlib authors + Chroma',
    url='https://github.com/chroma-core/hnswlib',
    long_description="""hnsw""",
    ext_modules=ext_modules,
    install_requires=['numpy'],
    cmdclass={'build_ext': BuildExt},
    zip_safe=False,
)<|MERGE_RESOLUTION|>--- conflicted
+++ resolved
@@ -8,12 +8,7 @@
 from setuptools import Extension, setup
 from setuptools.command.build_ext import build_ext
 
-<<<<<<< HEAD
 __version__ = '0.7.2'
-=======
-__version__ = '0.7.1'
->>>>>>> eaff51a4
-
 
 include_dirs = [
     pybind11.get_include(),
