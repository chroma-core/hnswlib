import os
import sys
import platform

import numpy as np
import pybind11
import setuptools
from setuptools import Extension, setup
from setuptools.command.build_ext import build_ext

__version__ = "0.7.6"

include_dirs = [
    pybind11.get_include(),
    np.get_include(),
]

# compatibility when run in python_bindings
bindings_dir = "python_bindings"
if bindings_dir in os.path.basename(os.getcwd()):
    source_files = ["./bindings.cpp"]
    include_dirs.extend(["../hnswlib/"])
else:
    source_files = ["./python_bindings/bindings.cpp"]
    include_dirs.extend(["./hnswlib/"])


libraries = []
extra_objects = []


ext_modules = [
    Extension(
        "hnswlib",
        source_files,
        include_dirs=include_dirs,
        libraries=libraries,
        language="c++",
        extra_objects=extra_objects,
    ),
]


# As of Python 3.6, CCompiler has a `has_flag` method.
# cf http://bugs.python.org/issue26689
def has_flag(compiler, flagname):
    """Return a boolean indicating whether a flag name is supported on
    the specified compiler.
    """
    import tempfile

    with tempfile.NamedTemporaryFile("w", suffix=".cpp") as f:
        f.write("int main (int argc, char **argv) { return 0; }")
        try:
            compiler.compile([f.name], extra_postargs=[flagname])
        except setuptools.distutils.errors.CompileError:
            return False
    return True


def cpp_flag(compiler):
    """Return the -std=c++[11/14] compiler flag.
    The c++14 is prefered over c++11 (when it is available).
    """
    if has_flag(compiler, "-std=c++14"):
        return "-std=c++14"
    elif has_flag(compiler, "-std=c++11"):
        return "-std=c++11"
    else:
        raise RuntimeError(
            "Unsupported compiler -- at least C++11 support " "is needed!"
        )


class BuildExt(build_ext):
    """A custom build extension for adding compiler-specific options."""

    c_opts = {
        "msvc": ["/EHsc", "/openmp", "/O2"],
        #'unix': ['-O3', '-march=native'],  # , '-w'
        "unix": ["-O3"],  # , '-w'
    }
    if not os.environ.get("HNSWLIB_NO_NATIVE"):
        c_opts["unix"].append("-march=native")

    link_opts = {
        "unix": [],
        "msvc": [],
    }

    if sys.platform == "darwin":
        if platform.machine() == "arm64":
            if "-march=native" in c_opts["unix"]:
                c_opts["unix"].remove("-march=native")
        c_opts["unix"] += ["-stdlib=libc++", "-mmacosx-version-min=10.7"]
        link_opts["unix"] += ["-stdlib=libc++", "-mmacosx-version-min=10.7"]
    else:
<<<<<<< HEAD
        import subprocess
        if subprocess.check_output(['uname', '-p']).decode('utf-8').strip() == 'ppc64le':
            c_opts['unix'].remove('-march=native')
            c_opts['unix'].append('-mcpu=native')
        c_opts['unix'].append("-fopenmp")
        link_opts['unix'].extend(['-fopenmp', '-pthread'])
=======
        c_opts["unix"].append("-fopenmp")
        link_opts["unix"].extend(["-fopenmp", "-pthread"])
>>>>>>> 1aaa5e12

    def build_extensions(self):
        ct = self.compiler.compiler_type
        opts = self.c_opts.get(ct, [])
        if ct == "unix":
            opts.append('-DVERSION_INFO="%s"' % self.distribution.get_version())
            opts.append(cpp_flag(self.compiler))
            if has_flag(self.compiler, "-fvisibility=hidden"):
                opts.append("-fvisibility=hidden")
        elif ct == "msvc":
            opts.append('/DVERSION_INFO=\\"%s\\"' % self.distribution.get_version())

        for ext in self.extensions:
            ext.extra_compile_args.extend(opts)
            ext.extra_link_args.extend(self.link_opts.get(ct, []))

        build_ext.build_extensions(self)


setup(
    name="chroma-hnswlib",
    version=__version__,
    description="Chromas fork of hnswlib",
    author="Yury Malkov and the original hnswlib authors + Chroma",
    url="https://github.com/chroma-core/hnswlib",
    long_description="""hnsw""",
    ext_modules=ext_modules,
    install_requires=["numpy"],
    cmdclass={"build_ext": BuildExt},
    zip_safe=False,
)<|MERGE_RESOLUTION|>--- conflicted
+++ resolved
@@ -95,17 +95,12 @@
         c_opts["unix"] += ["-stdlib=libc++", "-mmacosx-version-min=10.7"]
         link_opts["unix"] += ["-stdlib=libc++", "-mmacosx-version-min=10.7"]
     else:
-<<<<<<< HEAD
         import subprocess
         if subprocess.check_output(['uname', '-p']).decode('utf-8').strip() == 'ppc64le':
             c_opts['unix'].remove('-march=native')
             c_opts['unix'].append('-mcpu=native')
-        c_opts['unix'].append("-fopenmp")
-        link_opts['unix'].extend(['-fopenmp', '-pthread'])
-=======
         c_opts["unix"].append("-fopenmp")
         link_opts["unix"].extend(["-fopenmp", "-pthread"])
->>>>>>> 1aaa5e12
 
     def build_extensions(self):
         ct = self.compiler.compiler_type
