#pragma once

#include "visited_list_pool.h"
#include "hnswlib.h"
#include <atomic>
#include <random>
#include <stdlib.h>
#include <assert.h>
#include <unordered_set>
#include <set>
#include <list>

namespace hnswlib {
typedef unsigned int tableint;
typedef unsigned int linklistsizeint;
const int PERSISTENCE_VERSION = 1; // Used by persistent indices to check if the index on disk is compatible with the code

template<typename dist_t>
class HierarchicalNSW : public AlgorithmInterface<dist_t> {
 public:
    static const tableint MAX_LABEL_OPERATION_LOCKS = 65536;
    static const unsigned char DELETE_MARK = 0x01;

    size_t max_elements_{0};
    mutable std::atomic<size_t> cur_element_count{0};  // current number of elements
    size_t size_data_per_element_{0};
    size_t size_links_per_element_{0};
    mutable std::atomic<size_t> num_deleted_{0};  // number of deleted elements
    size_t M_{0};
    size_t maxM_{0};
    size_t maxM0_{0};
    size_t ef_construction_{0};
    size_t ef_{ 0 };

    double mult_{0.0}, revSize_{0.0};
    int maxlevel_{0};

    VisitedListPool *visited_list_pool_{nullptr};

    // Locks operations with element by label value
    mutable std::vector<std::mutex> label_op_locks_;

    std::mutex global;
    std::vector<std::mutex> link_list_locks_;

    tableint enterpoint_node_{0};

    size_t size_links_level0_{0};
    size_t offsetData_{0}, offsetLevel0_{0}, label_offset_{ 0 };

    char *data_level0_memory_{nullptr};
    char *length_memory_{nullptr};
    char **linkLists_{nullptr};
    std::vector<int> element_levels_;  // keeps level of each element

    size_t data_size_{0};

    DISTFUNC<dist_t> fstdistfunc_;
    void *dist_func_param_{nullptr};

    mutable std::mutex label_lookup_lock;  // lock for label_lookup_
    std::unordered_map<labeltype, tableint> label_lookup_;

    std::default_random_engine level_generator_;
    std::default_random_engine update_probability_generator_;

    mutable std::atomic<long> metric_distance_computations{0};
    mutable std::atomic<long> metric_hops{0};

    bool allow_replace_deleted_ = false;  // flag to replace deleted elements (marked as deleted) during insertions
    bool normalize_ = false;  // flag to normalize vectors before insertion

    std::mutex deleted_elements_lock;  // lock for deleted_elements
    std::unordered_set<tableint> deleted_elements;  // contains internal ids of deleted elements


    bool persist_on_write_ = false;
    std::string persist_location_;
    std::mutex elements_to_persist_lock_; // lock for elements_to_persist_
    std::set<tableint> elements_to_persist_; // dirty elements to persist
    // File handles for persistence
    std::ofstream output_header_; // output stream for header
    std::ofstream output_data_level0_; // output stream for data level 0
    std::ofstream output_length_; // output stream for length
    std::ofstream output_link_lists_; // output stream for link lists
<<<<<<< HEAD
    // Used to store the offset of the link list for each element so that we can seek to it during persist
    std::vector<size_t> link_list_size_offset_;
    size_t link_list_offset_memoized_elements_{0}; 
=======
    bool _persist_file_handles_opened = false; // flag to check if file handles are opened
>>>>>>> 4ba0ecbd

    HierarchicalNSW(SpaceInterface<dist_t> *s) {
    }


    HierarchicalNSW(
        SpaceInterface<dist_t> *s,
        const std::string &location,
        bool nmslib = false,
        size_t max_elements = 0,
        bool allow_replace_deleted = false,
        bool normalize = false,
        bool persist_on_write = false)
        : allow_replace_deleted_(allow_replace_deleted), 
            normalize_(normalize),
            persist_on_write_(persist_on_write),
            persist_location_(location) {
        // Persisted indices are stored differently
        if (persist_on_write_){
            loadPersistedIndex(s, max_elements);
        } else {
            loadIndex(location, s, max_elements);
        }
    }


    HierarchicalNSW(
        SpaceInterface<dist_t> *s,
        size_t max_elements,
        size_t M = 16,
        size_t ef_construction = 200,
        size_t random_seed = 100,
        bool allow_replace_deleted = false,
        bool normalize = false,
        bool persist_on_write = false,
        const std::string &persist_location = "")
        : link_list_locks_(max_elements),
            label_op_locks_(MAX_LABEL_OPERATION_LOCKS),
            element_levels_(max_elements),
            allow_replace_deleted_(allow_replace_deleted),
            normalize_(normalize),
            persist_on_write_(persist_on_write),
            persist_location_(persist_location) {
        max_elements_ = max_elements;
        num_deleted_ = 0;
        data_size_ = s->get_data_size();
        fstdistfunc_ = s->get_dist_func();
        dist_func_param_ = s->get_dist_func_param();
        M_ = M;
        maxM_ = M_;
        maxM0_ = M_ * 2;
        ef_construction_ = std::max(ef_construction, M_);
        ef_ = 10;

        level_generator_.seed(random_seed);
        update_probability_generator_.seed(random_seed + 1);

        size_links_level0_ = maxM0_ * sizeof(tableint) + sizeof(linklistsizeint);
        size_data_per_element_ = size_links_level0_ + data_size_ + sizeof(labeltype);
        offsetData_ = size_links_level0_;
        label_offset_ = size_links_level0_ + data_size_;
        offsetLevel0_ = 0;

        data_level0_memory_ = (char *) malloc(max_elements_ * size_data_per_element_);
        if (data_level0_memory_ == nullptr)
            throw std::runtime_error("Not enough memory");
        
        length_memory_ = (char *) malloc(max_elements_ * sizeof(float));
        if (length_memory_ == nullptr)
            throw std::runtime_error("Not enough memory");
        
        link_list_size_offset_ = std::vector<size_t>(max_elements_);

        cur_element_count = 0;

        visited_list_pool_ = new VisitedListPool(1, max_elements);

        // initializations for special treatment of the first node
        enterpoint_node_ = -1;
        maxlevel_ = -1;

        linkLists_ = (char **) malloc(sizeof(void *) * max_elements_);
        if (linkLists_ == nullptr)
            throw std::runtime_error("Not enough memory: HierarchicalNSW failed to allocate linklists");
        size_links_per_element_ = maxM_ * sizeof(tableint) + sizeof(linklistsizeint);
        mult_ = 1 / log(1.0 * M_);
        revSize_ = 1.0 / mult_;

        if (persist_on_write_) {
            if (persist_location_.empty()) {
                throw std::runtime_error("persist_location_ is empty");
            }
           initPersistentIndex();
        }
    }


    ~HierarchicalNSW() {
        free(data_level0_memory_);
        for (tableint i = 0; i < cur_element_count; i++) {
            if (element_levels_[i] > 0)
                free(linkLists_[i]);
        }
        free(linkLists_);
        free(length_memory_);
        delete visited_list_pool_;
        closePersistentIndex();
    }


    struct CompareByFirst {
        constexpr bool operator()(std::pair<dist_t, tableint> const& a,
            std::pair<dist_t, tableint> const& b) const noexcept {
            return a.first < b.first;
        }
    };


    void setEf(size_t ef) {
        ef_ = ef;
    }


    inline std::mutex& getLabelOpMutex(labeltype label) const {
        // calculate hash
        size_t lock_id = label & (MAX_LABEL_OPERATION_LOCKS - 1);
        return label_op_locks_[lock_id];
    }


    inline labeltype getExternalLabel(tableint internal_id) const {
        labeltype return_label;
        memcpy(&return_label, (data_level0_memory_ + internal_id * size_data_per_element_ + label_offset_), sizeof(labeltype));
        return return_label;
    }


    inline void setExternalLabel(tableint internal_id, labeltype label) const {
        memcpy((data_level0_memory_ + internal_id * size_data_per_element_ + label_offset_), &label, sizeof(labeltype));
    }


    inline labeltype *getExternalLabeLp(tableint internal_id) const {
        return (labeltype *) (data_level0_memory_ + internal_id * size_data_per_element_ + label_offset_);
    }


    inline char *getDataByInternalId(tableint internal_id) const {
        return (data_level0_memory_ + internal_id * size_data_per_element_ + offsetData_);
    }


    int getRandomLevel(double reverse_size) {
        std::uniform_real_distribution<double> distribution(0.0, 1.0);
        double r = -log(distribution(level_generator_)) * reverse_size;
        return (int) r;
    }

    size_t getMaxElements() {
        return max_elements_;
    }

    size_t getCurrentElementCount() {
        return cur_element_count;
    }

    size_t getDeletedCount() {
        return num_deleted_;
    }

    float normalize_vector(float* data, float* norm_array, size_t dim) {
        float norm = 0.0f;
        for (int i = 0; i < dim; i++)
            norm += data[i] * data[i];
        float length = sqrtf(norm);
        norm = 1.0f / (length + 1e-30f);
        for (int i = 0; i < dim; i++) {
            norm_array[i] = data[i] * norm;
        }
        return length;
    }

    std::priority_queue<std::pair<dist_t, tableint>, std::vector<std::pair<dist_t, tableint>>, CompareByFirst>
    searchBaseLayer(tableint ep_id, const void *data_point, int layer) {
        VisitedList *vl = visited_list_pool_->getFreeVisitedList();
        vl_type *visited_array = vl->mass;
        vl_type visited_array_tag = vl->curV;

        std::priority_queue<std::pair<dist_t, tableint>, std::vector<std::pair<dist_t, tableint>>, CompareByFirst> top_candidates;
        std::priority_queue<std::pair<dist_t, tableint>, std::vector<std::pair<dist_t, tableint>>, CompareByFirst> candidateSet;

        dist_t lowerBound;
        if (!isMarkedDeleted(ep_id)) {
            dist_t dist = fstdistfunc_(data_point, getDataByInternalId(ep_id), dist_func_param_);
            top_candidates.emplace(dist, ep_id);
            lowerBound = dist;
            candidateSet.emplace(-dist, ep_id);
        } else {
            lowerBound = std::numeric_limits<dist_t>::max();
            candidateSet.emplace(-lowerBound, ep_id);
        }
        visited_array[ep_id] = visited_array_tag;

        while (!candidateSet.empty()) {
            std::pair<dist_t, tableint> curr_el_pair = candidateSet.top();
            if ((-curr_el_pair.first) > lowerBound && top_candidates.size() == ef_construction_) {
                break;
            }
            candidateSet.pop();

            tableint curNodeNum = curr_el_pair.second;

            std::unique_lock <std::mutex> lock(link_list_locks_[curNodeNum]);

            int *data;  // = (int *)(linkList0_ + curNodeNum * size_links_per_element0_);
            if (layer == 0) {
                data = (int*)get_linklist0(curNodeNum);
            } else {
                data = (int*)get_linklist(curNodeNum, layer);
//                    data = (int *) (linkLists_[curNodeNum] + (layer - 1) * size_links_per_element_);
            }
            size_t size = getListCount((linklistsizeint*)data);
            tableint *datal = (tableint *) (data + 1);
#ifdef USE_SSE
            _mm_prefetch((char *) (visited_array + *(data + 1)), _MM_HINT_T0);
            _mm_prefetch((char *) (visited_array + *(data + 1) + 64), _MM_HINT_T0);
            _mm_prefetch(getDataByInternalId(*datal), _MM_HINT_T0);
            _mm_prefetch(getDataByInternalId(*(datal + 1)), _MM_HINT_T0);
#endif

            for (size_t j = 0; j < size; j++) {
                tableint candidate_id = *(datal + j);
//                    if (candidate_id == 0) continue;
#ifdef USE_SSE
                _mm_prefetch((char *) (visited_array + *(datal + j + 1)), _MM_HINT_T0);
                _mm_prefetch(getDataByInternalId(*(datal + j + 1)), _MM_HINT_T0);
#endif
                if (visited_array[candidate_id] == visited_array_tag) continue;
                visited_array[candidate_id] = visited_array_tag;
                char *currObj1 = (getDataByInternalId(candidate_id));

                dist_t dist1 = fstdistfunc_(data_point, currObj1, dist_func_param_);
                if (top_candidates.size() < ef_construction_ || lowerBound > dist1) {
                    candidateSet.emplace(-dist1, candidate_id);
#ifdef USE_SSE
                    _mm_prefetch(getDataByInternalId(candidateSet.top().second), _MM_HINT_T0);
#endif

                    if (!isMarkedDeleted(candidate_id))
                        top_candidates.emplace(dist1, candidate_id);

                    if (top_candidates.size() > ef_construction_)
                        top_candidates.pop();

                    if (!top_candidates.empty())
                        lowerBound = top_candidates.top().first;
                }
            }
        }
        visited_list_pool_->releaseVisitedList(vl);

        return top_candidates;
    }


    template <bool has_deletions, bool collect_metrics = false>
    std::priority_queue<std::pair<dist_t, tableint>, std::vector<std::pair<dist_t, tableint>>, CompareByFirst>
    searchBaseLayerST(tableint ep_id, const void *data_point, size_t ef, BaseFilterFunctor* isIdAllowed = nullptr) const {
        VisitedList *vl = visited_list_pool_->getFreeVisitedList();
        vl_type *visited_array = vl->mass;
        vl_type visited_array_tag = vl->curV;

        std::priority_queue<std::pair<dist_t, tableint>, std::vector<std::pair<dist_t, tableint>>, CompareByFirst> top_candidates;
        std::priority_queue<std::pair<dist_t, tableint>, std::vector<std::pair<dist_t, tableint>>, CompareByFirst> candidate_set;

        dist_t lowerBound;
        if ((!has_deletions || !isMarkedDeleted(ep_id)) && ((!isIdAllowed) || (*isIdAllowed)(getExternalLabel(ep_id)))) {
            dist_t dist = fstdistfunc_(data_point, getDataByInternalId(ep_id), dist_func_param_);
            lowerBound = dist;
            top_candidates.emplace(dist, ep_id);
            candidate_set.emplace(-dist, ep_id);
        } else {
            lowerBound = std::numeric_limits<dist_t>::max();
            candidate_set.emplace(-lowerBound, ep_id);
        }

        visited_array[ep_id] = visited_array_tag;

        while (!candidate_set.empty()) {
            std::pair<dist_t, tableint> current_node_pair = candidate_set.top();

            if ((-current_node_pair.first) > lowerBound &&
                (top_candidates.size() == ef || (!isIdAllowed && !has_deletions))) {
                break;
            }
            candidate_set.pop();

            tableint current_node_id = current_node_pair.second;
            int *data = (int *) get_linklist0(current_node_id);
            size_t size = getListCount((linklistsizeint*)data);
//                bool cur_node_deleted = isMarkedDeleted(current_node_id);
            if (collect_metrics) {
                metric_hops++;
                metric_distance_computations+=size;
            }

#ifdef USE_SSE
            _mm_prefetch((char *) (visited_array + *(data + 1)), _MM_HINT_T0);
            _mm_prefetch((char *) (visited_array + *(data + 1) + 64), _MM_HINT_T0);
            _mm_prefetch(data_level0_memory_ + (*(data + 1)) * size_data_per_element_ + offsetData_, _MM_HINT_T0);
            _mm_prefetch((char *) (data + 2), _MM_HINT_T0);
#endif

            for (size_t j = 1; j <= size; j++) {
                int candidate_id = *(data + j);
//                    if (candidate_id == 0) continue;
#ifdef USE_SSE
                _mm_prefetch((char *) (visited_array + *(data + j + 1)), _MM_HINT_T0);
                _mm_prefetch(data_level0_memory_ + (*(data + j + 1)) * size_data_per_element_ + offsetData_,
                                _MM_HINT_T0);  ////////////
#endif
                if (!(visited_array[candidate_id] == visited_array_tag)) {
                    visited_array[candidate_id] = visited_array_tag;

                    char *currObj1 = (getDataByInternalId(candidate_id));
                    dist_t dist = fstdistfunc_(data_point, currObj1, dist_func_param_);

                    if (top_candidates.size() < ef || lowerBound > dist) {
                        candidate_set.emplace(-dist, candidate_id);
#ifdef USE_SSE
                        _mm_prefetch(data_level0_memory_ + candidate_set.top().second * size_data_per_element_ +
                                        offsetLevel0_,  ///////////
                                        _MM_HINT_T0);  ////////////////////////
#endif

                        if ((!has_deletions || !isMarkedDeleted(candidate_id)) && ((!isIdAllowed) || (*isIdAllowed)(getExternalLabel(candidate_id))))
                            top_candidates.emplace(dist, candidate_id);

                        if (top_candidates.size() > ef)
                            top_candidates.pop();

                        if (!top_candidates.empty())
                            lowerBound = top_candidates.top().first;
                    }
                }
            }
        }

        visited_list_pool_->releaseVisitedList(vl);
        return top_candidates;
    }


    void getNeighborsByHeuristic2(
            std::priority_queue<std::pair<dist_t, tableint>, std::vector<std::pair<dist_t, tableint>>, CompareByFirst> &top_candidates,
    const size_t M) {
        if (top_candidates.size() < M) {
            return;
        }

        std::priority_queue<std::pair<dist_t, tableint>> queue_closest;
        std::vector<std::pair<dist_t, tableint>> return_list;
        while (top_candidates.size() > 0) {
            queue_closest.emplace(-top_candidates.top().first, top_candidates.top().second);
            top_candidates.pop();
        }

        while (queue_closest.size()) {
            if (return_list.size() >= M)
                break;
            std::pair<dist_t, tableint> curent_pair = queue_closest.top();
            dist_t dist_to_query = -curent_pair.first;
            queue_closest.pop();
            bool good = true;

            for (std::pair<dist_t, tableint> second_pair : return_list) {
                dist_t curdist =
                        fstdistfunc_(getDataByInternalId(second_pair.second),
                                        getDataByInternalId(curent_pair.second),
                                        dist_func_param_);
                if (curdist < dist_to_query) {
                    good = false;
                    break;
                }
            }
            if (good) {
                return_list.push_back(curent_pair);
            }
        }

        for (std::pair<dist_t, tableint> curent_pair : return_list) {
            top_candidates.emplace(-curent_pair.first, curent_pair.second);
        }
    }


    linklistsizeint *get_linklist0(tableint internal_id) const {
        return (linklistsizeint *) (data_level0_memory_ + internal_id * size_data_per_element_ + offsetLevel0_);
    }


    linklistsizeint *get_linklist0(tableint internal_id, char *data_level0_memory_) const {
        return (linklistsizeint *) (data_level0_memory_ + internal_id * size_data_per_element_ + offsetLevel0_);
    }


    linklistsizeint *get_linklist(tableint internal_id, int level) const {
        return (linklistsizeint *) (linkLists_[internal_id] + (level - 1) * size_links_per_element_);
    }


    linklistsizeint *get_linklist_at_level(tableint internal_id, int level) const {
        return level == 0 ? get_linklist0(internal_id) : get_linklist(internal_id, level);
    }

    void markElementToPersist(tableint internal_id) {
        std::unique_lock <std::mutex> lock_elements_to_persist(elements_to_persist_lock_);
        elements_to_persist_.insert(internal_id);
    }


    tableint mutuallyConnectNewElement(
        const void *data_point,
        tableint cur_c,
        std::priority_queue<std::pair<dist_t, tableint>, std::vector<std::pair<dist_t, tableint>>, CompareByFirst> &top_candidates,
        int level,
        bool isUpdate) {

        // mark cur_c as dirty
        markElementToPersist(cur_c);

        size_t Mcurmax = level ? maxM_ : maxM0_;
        getNeighborsByHeuristic2(top_candidates, M_);
        if (top_candidates.size() > M_)
            throw std::runtime_error("Should be not be more than M_ candidates returned by the heuristic");

        std::vector<tableint> selectedNeighbors;
        selectedNeighbors.reserve(M_);
        while (top_candidates.size() > 0) {
            selectedNeighbors.push_back(top_candidates.top().second);
            top_candidates.pop();
        }

        tableint next_closest_entry_point = selectedNeighbors.back();

        {
            // lock only during the update
            // because during the addition the lock for cur_c is already acquired
            std::unique_lock <std::mutex> lock(link_list_locks_[cur_c], std::defer_lock);
            if (isUpdate) {
                lock.lock();
            }
            linklistsizeint *ll_cur;
            if (level == 0)
                ll_cur = get_linklist0(cur_c);
            else
                ll_cur = get_linklist(cur_c, level);

            if (*ll_cur && !isUpdate) {
                throw std::runtime_error("The newly inserted element should have blank link list");
            }
            setListCount(ll_cur, selectedNeighbors.size());
            tableint *data = (tableint *) (ll_cur + 1);
            for (size_t idx = 0; idx < selectedNeighbors.size(); idx++) {
                if (data[idx] && !isUpdate)
                    throw std::runtime_error("Possible memory corruption");
                if (level > element_levels_[selectedNeighbors[idx]])
                    throw std::runtime_error("Trying to make a link on a non-existent level");

                data[idx] = selectedNeighbors[idx];
            }
        }

        for (size_t idx = 0; idx < selectedNeighbors.size(); idx++) {
            // Note: We may want to lock _elements_to_persist outside the loop. Should profile this to see if it matters.
            markElementToPersist(selectedNeighbors[idx]);

            std::unique_lock <std::mutex> lock(link_list_locks_[selectedNeighbors[idx]]);

            linklistsizeint *ll_other;
            if (level == 0)
                ll_other = get_linklist0(selectedNeighbors[idx]);
            else
                ll_other = get_linklist(selectedNeighbors[idx], level);

            size_t sz_link_list_other = getListCount(ll_other);

            if (sz_link_list_other > Mcurmax)
                throw std::runtime_error("Bad value of sz_link_list_other");
            if (selectedNeighbors[idx] == cur_c)
                throw std::runtime_error("Trying to connect an element to itself");
            if (level > element_levels_[selectedNeighbors[idx]])
                throw std::runtime_error("Trying to make a link on a non-existent level");

            tableint *data = (tableint *) (ll_other + 1);

            bool is_cur_c_present = false;
            if (isUpdate) {
                for (size_t j = 0; j < sz_link_list_other; j++) {
                    if (data[j] == cur_c) {
                        is_cur_c_present = true;
                        break;
                    }
                }
            }

            // If cur_c is already present in the neighboring connections of `selectedNeighbors[idx]` then no need to modify any connections or run the heuristics.
            if (!is_cur_c_present) {
                if (sz_link_list_other < Mcurmax) {
                    data[sz_link_list_other] = cur_c;
                    setListCount(ll_other, sz_link_list_other + 1);
                } else {
                    // finding the "weakest" element to replace it with the new one
                    dist_t d_max = fstdistfunc_(getDataByInternalId(cur_c), getDataByInternalId(selectedNeighbors[idx]),
                                                dist_func_param_);
                    // Heuristic:
                    std::priority_queue<std::pair<dist_t, tableint>, std::vector<std::pair<dist_t, tableint>>, CompareByFirst> candidates;
                    candidates.emplace(d_max, cur_c);

                    for (size_t j = 0; j < sz_link_list_other; j++) {
                        candidates.emplace(
                                fstdistfunc_(getDataByInternalId(data[j]), getDataByInternalId(selectedNeighbors[idx]),
                                                dist_func_param_), data[j]);
                    }

                    getNeighborsByHeuristic2(candidates, Mcurmax);

                    int indx = 0;
                    while (candidates.size() > 0) {
                        data[indx] = candidates.top().second;
                        candidates.pop();
                        indx++;
                    }

                    setListCount(ll_other, indx);
                    // Nearest K:
                    /*int indx = -1;
                    for (int j = 0; j < sz_link_list_other; j++) {
                        dist_t d = fstdistfunc_(getDataByInternalId(data[j]), getDataByInternalId(rez[idx]), dist_func_param_);
                        if (d > d_max) {
                            indx = j;
                            d_max = d;
                        }
                    }
                    if (indx >= 0) {
                        data[indx] = cur_c;
                    } */
                }
            }
        }

        return next_closest_entry_point;
    }


    void resizeIndex(size_t new_max_elements) {
        if (new_max_elements < cur_element_count)
            throw std::runtime_error("Cannot resize, max element is less than the current number of elements");

        delete visited_list_pool_;
        visited_list_pool_ = new VisitedListPool(1, new_max_elements);

        element_levels_.resize(new_max_elements);
        link_list_size_offset_.resize(new_max_elements);

        std::vector<std::mutex>(new_max_elements).swap(link_list_locks_);

        // Reallocate base layer
        char * data_level0_memory_new = (char *) realloc(data_level0_memory_, new_max_elements * size_data_per_element_);
        if (data_level0_memory_new == nullptr)
            throw std::runtime_error("Not enough memory: resizeIndex failed to allocate base layer");
        data_level0_memory_ = data_level0_memory_new;

        // Reallocate length memory
        char * length_memory_new = (char *) realloc(length_memory_, new_max_elements * sizeof(float));
        if (length_memory_new == nullptr)
            throw std::runtime_error("Not enough memory: resizeIndex failed to allocate length memory");
        length_memory_ = length_memory_new;

        // Reallocate all other layers
        char ** linkLists_new = (char **) realloc(linkLists_, sizeof(void *) * new_max_elements);
        if (linkLists_new == nullptr)
            throw std::runtime_error("Not enough memory: resizeIndex failed to allocate other layers");
        linkLists_ = linkLists_new;

        max_elements_ = new_max_elements;
    }


    void saveIndex(const std::string &location) {
        std::ofstream output(location, std::ios::binary);
        std::streampos position;

        writeBinaryPOD(output, offsetLevel0_);
        writeBinaryPOD(output, max_elements_);
        writeBinaryPOD(output, cur_element_count);
        writeBinaryPOD(output, size_data_per_element_);
        writeBinaryPOD(output, label_offset_);
        writeBinaryPOD(output, offsetData_);
        writeBinaryPOD(output, maxlevel_);
        writeBinaryPOD(output, enterpoint_node_);
        writeBinaryPOD(output, maxM_);

        writeBinaryPOD(output, maxM0_);
        writeBinaryPOD(output, M_);
        writeBinaryPOD(output, mult_);
        writeBinaryPOD(output, ef_construction_);

        output.write(data_level0_memory_, cur_element_count * size_data_per_element_);
        output.write(length_memory_, cur_element_count * sizeof(float));

        for (size_t i = 0; i < cur_element_count; i++) {
            unsigned int linkListSize = element_levels_[i] > 0 ? size_links_per_element_ * element_levels_[i] : 0;
            writeBinaryPOD(output, linkListSize);
            if (linkListSize)
                output.write(linkLists_[i], linkListSize);
        }
        output.close();
    }

    std::string getHeaderLocation() {
        return persist_location_ + "/header.bin";
    }

    std::string getDataLevel0Location() {
        return persist_location_ + "/data_level0.bin";
    }

    std::string getLengthLocation() {
        return persist_location_ + "/length.bin";
    }

    std::string getLinkListLocation() {
        return persist_location_ + "/link_lists.bin";
    }

    // #pragma region PersistentIndex
    void setupPersistentIndexFileHandles() {
        this->output_header_ = std::ofstream(this->getHeaderLocation(), std::ios::in|std::ios::out|std::ios::binary);
        if(!this->output_header_.is_open()) {
            std::runtime_error("Cannot open file: " + this->getHeaderLocation());
        }

        this->output_data_level0_ = std::ofstream(this->getDataLevel0Location(), std::ios::in|std::ios::out|std::ios::binary);
        if(!this->output_data_level0_.is_open()) {
            std::runtime_error("Cannot open file: " + this->getDataLevel0Location());
        }

        this->output_length_ = std::ofstream(this->getLengthLocation(), std::ios::in|std::ios::out|std::ios::binary);
        if(!this->output_length_.is_open()) {
            std::runtime_error("Cannot open file: " + this->getLengthLocation());
        }

        this->output_link_lists_ = std::ofstream(this->getLinkListLocation(), std::ios::in|std::ios::out|std::ios::binary);
        if(!this->output_link_lists_.is_open()) {
            std::runtime_error("Cannot open file: " + this->getLinkListLocation());
        }
    }

    void closePersistentIndexFileHandles() {
        this->output_header_.close();
        this->output_data_level0_.close();
        this->output_length_.close();
        this->output_link_lists_.close();
    }

    void openPersistentIndex() {
        // A persisted index is stored as four files, this function opens them for reading, so that calling processes can manage the file handle
        // utilization themselves. This function is safe to repeatedly call, it will only open the files if they are not already open.
        if (!_persist_file_handles_opened && persist_on_write_){
            setupPersistentIndexFileHandles();
            _persist_file_handles_opened = true;
        }
    }

    void closePersistentIndex() {
        if (_persist_file_handles_opened && persist_on_write_){
            closePersistentIndexFileHandles();
            _persist_file_handles_opened = false;
        }
    }

    void initPersistentIndex() {
        // A persisted index is stored as four files
        // The latter 3 files are stored seperately so that they can each grow as the index grows 
        // 1. The header
        // 2. The data_level_0
        // 3. length_memory_
        // 4. linkLists

        if(!persist_on_write_){
            throw std::runtime_error("initPersistentIndex called for an index that is not set to persist on write");
        }

        // Create the file handles for initial write
        std::ofstream output_header(this->getHeaderLocation(), std::ios::binary);
        std::ofstream output_data_level0(this->getDataLevel0Location(), std::ios::binary);
        std::ofstream output_length(this->getLengthLocation(), std::ios::binary);
        std::ofstream output_link_lists(this->getLinkListLocation(), std::ios::binary);

        // Write header
        persistHeader(output_header);

        // Write data_level0
        output_data_level0.seekp(0, std::ios::beg);
        output_data_level0.write(data_level0_memory_, max_elements_ * size_data_per_element_);
        output_data_level0.flush();

        // Write lengths
        output_length.seekp(0, std::ios::beg);
        output_length.write(length_memory_, max_elements_ * sizeof(float));
        output_length.flush();

        // Close file handles
        output_header.close();
        output_data_level0.close();
        output_length.close();
        output_link_lists.close();

        // Create file handles for further writing
        openPersistentIndex();
    }

    void persistHeader(std::ofstream &output_header) {
        if (!persist_on_write_){
            throw std::runtime_error("persistHeader called for an index that is not set to persist on write");
        }

        output_header.seekp(0, std::ios::beg);
        writeBinaryPOD(output_header, PERSISTENCE_VERSION);
        writeBinaryPOD(output_header, offsetLevel0_);
        writeBinaryPOD(output_header, max_elements_);
        writeBinaryPOD(output_header, cur_element_count); // needs to be updated
        writeBinaryPOD(output_header, size_data_per_element_);
        writeBinaryPOD(output_header, label_offset_);
        writeBinaryPOD(output_header, offsetData_);
        writeBinaryPOD(output_header, maxlevel_); // needs to be updated
        writeBinaryPOD(output_header, enterpoint_node_); // does this need to be updated?
        writeBinaryPOD(output_header, maxM_);

        writeBinaryPOD(output_header, maxM0_);
        writeBinaryPOD(output_header, M_);
        writeBinaryPOD(output_header, mult_); // does this need to be updated?
        writeBinaryPOD(output_header, ef_construction_);

        output_header.flush();
    }

    // Persistence functions
    void persistDirty() {
        if (elements_to_persist_.size() == 0) {
            return;
        }

        if (!persist_on_write_){
            throw std::runtime_error("persistDirty called for an index that is not set to persist on write");
        }

        if (!_persist_file_handles_opened) {
            throw std::runtime_error("persistDirty called for an index that has not opened its file handles");
        }
        
        persistHeader(this->output_header_);

        // Note: We could benefit a lot from async IO here. Either via classic POSIX AIO or via libaio
        // Generally, this storage scheme is a bit naive, and we could do a lot better in terms of disk access patterns
        this->output_data_level0_.seekp(0, std::ios::beg);
        for (const auto& id : elements_to_persist_) {
            // Write the _data_level0_memory
            // Each element is stored in a contiguous block of size_data_per_element_
            // Where each element is the the size of llist, the llist, the data, and the label
            this->output_data_level0_.seekp(id * size_data_per_element_, this->output_data_level0_.beg);
            this->output_data_level0_.write(data_level0_memory_ + id * size_data_per_element_, size_data_per_element_);
        }
        this->output_data_level0_.flush();

        // Write the dirty lengths
        this->output_length_.seekp(0, std::ios::beg);
        for (const auto& id : elements_to_persist_) {
            // Write the _length_memory
            this->output_length_.seekp(id * sizeof(float), this->output_length_.beg);
            writeBinaryPOD(this->output_length_, ((float*)length_memory_)[id]);
        }
        this->output_length_.flush();

        // Write the dirty link lists
        this->output_link_lists_.seekp(0, std::ios::beg);
        auto dirty_elements_iter = elements_to_persist_.begin();
        // TODO: don't need to iterate over potentially all elements, could store it or memoize
        // for (size_t i = 0; i < cur_element_count && dirty_elements_iter != elements_to_persist_.end(); i++) {
        //     unsigned int linkListSize = element_levels_[i] > 0 ? size_links_per_element_ * element_levels_[i] : 0;
        //     if (i == *dirty_elements_iter) {
        //         writeBinaryPOD(this->output_link_lists_, linkListSize);
        //         if (linkListSize)
        //             this->output_link_lists_.write(linkLists_[i], linkListSize);
        //         dirty_elements_iter = std::next(dirty_elements_iter);
        //     } else {
        //         this->output_link_lists_.seekp(linkListSize + sizeof(unsigned int), this->output_link_lists_.cur);
        //     }
        // }
        for (const auto& id : elements_to_persist_) {
            auto offset = getLinkListOffset(id);
            this->output_link_lists_.seekp(offset, this->output_link_lists_.beg);
            unsigned int linkListSize = element_levels_[id] > 0 ? size_links_per_element_ * element_levels_[id] : 0;
            writeBinaryPOD(this->output_link_lists_, linkListSize);
            if (linkListSize)
                this->output_link_lists_.write(linkLists_[id], linkListSize);
        }
        this->output_link_lists_.flush();

        // Note: It would make sense to do a fsync here
        elements_to_persist_.clear();
    }

    unsigned int getLinkListOffset(size_t i){
        if (i >= cur_element_count || i < 0)
            throw std::runtime_error("Index out of bounds");

        if (i == 0) {
            return 0;
        }

        // If we have not memoized the offset, we need to calculate it
        if (i > link_list_offset_memoized_elements_){
            size_t start_idx = link_list_offset_memoized_elements_;
            size_t end_idx = i + 1;
            for (size_t j = start_idx; j < end_idx; j++){
                unsigned int linkListSize = element_levels_[j] > 0 ? size_links_per_element_ * element_levels_[j] : 0;
                if (j == 0) {
                    link_list_size_offset_[j] = linkListSize + sizeof(unsigned int);
                } else {
                    link_list_size_offset_[j] = link_list_size_offset_[j - 1] + linkListSize + sizeof(unsigned int);
                }
            }
            link_list_offset_memoized_elements_ = end_idx;
        }
        return link_list_size_offset_[i - 1];
    }

    void loadPersistedIndex(SpaceInterface<dist_t> *s, size_t max_elements_i = 0){
        std::ifstream input_header(this->getHeaderLocation(), std::ios::binary);
        if (!input_header.is_open())
            throw std::runtime_error("Cannot open header file");

        // Read the header
        int persisted_version;
        readBinaryPOD(input_header, persisted_version);
        // For now, version is a simple equality check, we may add backwards compatibility later
        if (persisted_version != PERSISTENCE_VERSION)
            throw std::runtime_error("Cannot read persisted index: wrong persistence version");
        
        readBinaryPOD(input_header, offsetLevel0_);
        readBinaryPOD(input_header, max_elements_);
        readBinaryPOD(input_header, cur_element_count);

        size_t max_elements = max_elements_i;
        if (max_elements < cur_element_count)
            max_elements = max_elements_;
        max_elements_ = max_elements;
        readBinaryPOD(input_header, size_data_per_element_);
        readBinaryPOD(input_header, label_offset_);
        readBinaryPOD(input_header, offsetData_);
        readBinaryPOD(input_header, maxlevel_);
        readBinaryPOD(input_header, enterpoint_node_);

        readBinaryPOD(input_header, maxM_);
        readBinaryPOD(input_header, maxM0_);
        readBinaryPOD(input_header, M_);
        readBinaryPOD(input_header, mult_);
        readBinaryPOD(input_header, ef_construction_);
        input_header.close();

        data_size_ = s->get_data_size();
        fstdistfunc_ = s->get_dist_func();
        dist_func_param_ = s->get_dist_func_param();


        // Read data_level0_memory_
        std::ifstream input_data_level0(this->getDataLevel0Location(), std::ios::binary);
        if (!input_data_level0.is_open())
            throw std::runtime_error("Cannot open data_level0 file");

        data_level0_memory_ = (char *) malloc(max_elements * size_data_per_element_);
        if (data_level0_memory_ == nullptr)
            throw std::runtime_error("Not enough memory: loadPersistedIndex failed to allocate level0");
        input_data_level0.read(data_level0_memory_, max_elements * size_data_per_element_);
        input_data_level0.close();

        // Read length_memory_
        std::ifstream input_length(this->getLengthLocation(), std::ios::binary);
        if (!input_length.is_open())
            throw std::runtime_error("Cannot open length file");

        length_memory_ =  (char *) malloc(max_elements * sizeof(float));
        if (length_memory_ == nullptr)
            throw std::runtime_error("Not enough memory: loadPersistedIndex failed to allocate length_memory_");
        input_length.read(length_memory_, max_elements * sizeof(float));
        input_length.close();

        // Read the linkLists
        std::ifstream input_link_list(this->getLinkListLocation(), std::ios::binary);
        if (!input_link_list.is_open())
            throw std::runtime_error("Cannot open link list file");
        loadLinkLists(input_link_list);
        input_link_list.close();

        loadDeleted();

        openPersistentIndex();
        return;
    }
    // #pragma endregion

    void loadLinkLists(std::ifstream& input_link_list) {
        // Init link lists / visited lists pool
        size_links_per_element_ = maxM_ * sizeof(tableint) + sizeof(linklistsizeint);
        size_links_level0_ = maxM0_ * sizeof(tableint) + sizeof(linklistsizeint);

        std::vector<std::mutex>(max_elements_).swap(link_list_locks_);
        std::vector<std::mutex>(MAX_LABEL_OPERATION_LOCKS).swap(label_op_locks_);

        visited_list_pool_ = new VisitedListPool(1, max_elements_);

        linkLists_ = (char **) malloc(sizeof(void *) * max_elements_);
        if (linkLists_ == nullptr)
            throw std::runtime_error("Not enough memory: loadPersistedIndex failed to allocate linklists");
        element_levels_ = std::vector<int>(max_elements_);
        revSize_ = 1.0 / mult_;
        ef_ = 10;
        for (size_t i = 0; i < cur_element_count; i++) {
            label_lookup_[getExternalLabel(i)] = i;
            unsigned int linkListSize;
            readBinaryPOD(input_link_list, linkListSize);
            if (linkListSize == 0) {
                element_levels_[i] = 0;
                linkLists_[i] = nullptr;
            } else {
                element_levels_[i] = linkListSize / size_links_per_element_;
                linkLists_[i] = (char *) malloc(linkListSize);
                if (linkLists_[i] == nullptr)
                    throw std::runtime_error("Not enough memory: loadIndex failed to allocate linklist");
                input_link_list.read(linkLists_[i], linkListSize);
            }
        }
    }

    void loadDeleted(){
         for (size_t i = 0; i < cur_element_count; i++) {
            if (isMarkedDeleted(i)) {
                num_deleted_ += 1;
                if (allow_replace_deleted_) deleted_elements.insert(i);
            }
        }
    }

    void loadIndex(const std::string &location, SpaceInterface<dist_t> *s, size_t max_elements_i = 0) {
        std::ifstream input(location, std::ios::binary);

        if (!input.is_open())
            throw std::runtime_error("Cannot open file");

        // get file size:
        input.seekg(0, input.end);
        std::streampos total_filesize = input.tellg();
        input.seekg(0, input.beg);

        readBinaryPOD(input, offsetLevel0_);
        readBinaryPOD(input, max_elements_);
        readBinaryPOD(input, cur_element_count);

        size_t max_elements = max_elements_i;
        if (max_elements < cur_element_count)
            max_elements = max_elements_;
        max_elements_ = max_elements;
        readBinaryPOD(input, size_data_per_element_);
        readBinaryPOD(input, label_offset_);
        readBinaryPOD(input, offsetData_);
        readBinaryPOD(input, maxlevel_);
        readBinaryPOD(input, enterpoint_node_);

        readBinaryPOD(input, maxM_);
        readBinaryPOD(input, maxM0_);
        readBinaryPOD(input, M_);
        readBinaryPOD(input, mult_);
        readBinaryPOD(input, ef_construction_);

        data_size_ = s->get_data_size();
        fstdistfunc_ = s->get_dist_func();
        dist_func_param_ = s->get_dist_func_param();

        auto pos = input.tellg();

        /// Optional - check if index is ok:
        input.seekg(cur_element_count * size_data_per_element_ + cur_element_count * sizeof(float), input.cur);
        for (size_t i = 0; i < cur_element_count; i++) {
            if (input.tellg() < 0 || input.tellg() >= total_filesize) {
                throw std::runtime_error("Index seems to be corrupted or unsupported");
            }

            unsigned int linkListSize;
            readBinaryPOD(input, linkListSize);
            if (linkListSize != 0) {
                input.seekg(linkListSize, input.cur);
            }
        }

        // throw exception if it either corrupted or old index
        if (input.tellg() != total_filesize)
            throw std::runtime_error("Index seems to be corrupted or unsupported");

        input.clear();
        /// Optional check end

        input.seekg(pos, input.beg);

        data_level0_memory_ = (char *) malloc(max_elements * size_data_per_element_);
        if (data_level0_memory_ == nullptr)
            throw std::runtime_error("Not enough memory: loadIndex failed to allocate level0");
        input.read(data_level0_memory_, cur_element_count * size_data_per_element_);

        length_memory_ =  (char *) malloc(max_elements * sizeof(float));
        if (length_memory_ == nullptr)
            throw std::runtime_error("Not enough memory: loadIndex failed to allocate length_memory_");
        input.read(length_memory_, cur_element_count * sizeof(float));

        loadLinkLists(input);
        loadDeleted();

        input.close();

        return;
    }


    template<typename data_t>
    std::vector<data_t> getDataByLabel(labeltype label) const {
        // lock all operations with element by label
        std::unique_lock <std::mutex> lock_label(getLabelOpMutex(label));
        
        std::unique_lock <std::mutex> lock_table(label_lookup_lock);
        auto search = label_lookup_.find(label);
        if (search == label_lookup_.end() || isMarkedDeleted(search->second)) {
            throw std::runtime_error("Label not found");
        }
        tableint internalId = search->second;
        lock_table.unlock();

        char* data_ptrv = getDataByInternalId(internalId);
        float length = 1.0;
        if (normalize_){
            length = ((float*)length_memory_)[internalId];
        }
        size_t dim = *((size_t *) dist_func_param_);
        std::vector<data_t> data;
        data_t* data_ptr = (data_t*) data_ptrv;
        for (int i = 0; i < dim; i++) {
            if (normalize_){
                data.push_back(*data_ptr * length);
            } else {
                data.push_back(*data_ptr);
            }
            data_ptr += 1;
        }
        return data;
    }


    /*
    * Marks an element with the given label deleted, does NOT really change the current graph.
    */
    void markDelete(labeltype label) {
        // lock all operations with element by label
        std::unique_lock <std::mutex> lock_label(getLabelOpMutex(label));

        std::unique_lock <std::mutex> lock_table(label_lookup_lock);
        auto search = label_lookup_.find(label);
        if (search == label_lookup_.end()) {
            throw std::runtime_error("Label not found");
        }
        tableint internalId = search->second;
        lock_table.unlock();

        markDeletedInternal(internalId);
        markElementToPersist(internalId);
    }


    /*
    * Uses the last 16 bits of the memory for the linked list size to store the mark,
    * whereas maxM0_ has to be limited to the lower 16 bits, however, still large enough in almost all cases.
    */
    void markDeletedInternal(tableint internalId) {
        assert(internalId < cur_element_count);
        if (!isMarkedDeleted(internalId)) {
            unsigned char *ll_cur = ((unsigned char *)get_linklist0(internalId))+2;
            *ll_cur |= DELETE_MARK;
            num_deleted_ += 1;
            if (allow_replace_deleted_) {
                std::unique_lock <std::mutex> lock_deleted_elements(deleted_elements_lock);
                deleted_elements.insert(internalId);
            }
        } else {
            throw std::runtime_error("The requested to delete element is already deleted");
        }
    }


    /*
    * Removes the deleted mark of the node, does NOT really change the current graph.
    * 
    * Note: the method is not safe to use when replacement of deleted elements is enabled,
    *  because elements marked as deleted can be completely removed by addPoint
    */
    void unmarkDelete(labeltype label) {
        // lock all operations with element by label
        std::unique_lock <std::mutex> lock_label(getLabelOpMutex(label));

        std::unique_lock <std::mutex> lock_table(label_lookup_lock);
        auto search = label_lookup_.find(label);
        if (search == label_lookup_.end()) {
            throw std::runtime_error("Label not found");
        }
        tableint internalId = search->second;
        lock_table.unlock();

        unmarkDeletedInternal(internalId);
        markElementToPersist(internalId);
    }



    /*
    * Remove the deleted mark of the node.
    */
    void unmarkDeletedInternal(tableint internalId) {
        assert(internalId < cur_element_count);
        if (isMarkedDeleted(internalId)) {
            unsigned char *ll_cur = ((unsigned char *)get_linklist0(internalId)) + 2;
            *ll_cur &= ~DELETE_MARK;
            num_deleted_ -= 1;
            if (allow_replace_deleted_) {
                std::unique_lock <std::mutex> lock_deleted_elements(deleted_elements_lock);
                deleted_elements.erase(internalId);
            }
        } else {
            throw std::runtime_error("The requested to undelete element is not deleted");
        }
    }


    /*
    * Checks the first 16 bits of the memory to see if the element is marked deleted.
    */
    bool isMarkedDeleted(tableint internalId) const {
        unsigned char *ll_cur = ((unsigned char*)get_linklist0(internalId)) + 2;
        return *ll_cur & DELETE_MARK;
    }


    unsigned short int getListCount(linklistsizeint * ptr) const {
        return *((unsigned short int *)ptr);
    }


    void setListCount(linklistsizeint * ptr, unsigned short int size) const {
        *((unsigned short int*)(ptr))=*((unsigned short int *)&size);
    }


    /*
    * Adds point. Updates the point if it is already in the index.
    * If replacement of deleted elements is enabled: replaces previously deleted point if any, updating it with new point
    */
    void addPoint(const void *data_point, labeltype label, bool replace_deleted = false) {
        if ((allow_replace_deleted_ == false) && (replace_deleted == true)) {
            throw std::runtime_error("Replacement of deleted elements is disabled in constructor");
        }

        // lock all operations with element by label
        std::unique_lock <std::mutex> lock_label(getLabelOpMutex(label));
        if (!replace_deleted) {
            addPoint(data_point, label, -1);
            return;
        }
        // check if there is vacant place
        tableint internal_id_replaced;
        std::unique_lock <std::mutex> lock_deleted_elements(deleted_elements_lock);
        bool is_vacant_place = !deleted_elements.empty();
        if (is_vacant_place) {
            internal_id_replaced = *deleted_elements.begin();
            deleted_elements.erase(internal_id_replaced);
        }
        lock_deleted_elements.unlock();

        // if there is no vacant place then add or update point
        // else add point to vacant place
        if (!is_vacant_place) {
            addPoint(data_point, label, -1);
        } else {
            // we assume that there are no concurrent operations on deleted element
            labeltype label_replaced = getExternalLabel(internal_id_replaced);
            setExternalLabel(internal_id_replaced, label);

            std::unique_lock <std::mutex> lock_table(label_lookup_lock);
            label_lookup_.erase(label_replaced);
            label_lookup_[label] = internal_id_replaced;
            lock_table.unlock();

            unmarkDeletedInternal(internal_id_replaced);
            updatePoint(data_point, internal_id_replaced, 1.0);
        }
    }


    void updatePoint(const void *dataPoint, tableint internalId, float updateNeighborProbability) {
        const void *newPoint = dataPoint;

        size_t dim = *((size_t *) dist_func_param_);
        std::vector<float> norm_array(dim);
        if (normalize_) {
            float length = normalize_vector((float*)dataPoint, norm_array.data(), dim);
            void* lengthPtr = length_memory_ + internalId * sizeof(float);
            memcpy(length_memory_ + internalId * sizeof(float), &length, sizeof(float));
            newPoint = norm_array.data();
        }
        // update the feature vector associated with existing point with new vector
        memcpy(getDataByInternalId(internalId), newPoint, data_size_);

        int maxLevelCopy = maxlevel_;
        tableint entryPointCopy = enterpoint_node_;
        // If point to be updated is entry point and graph just contains single element then just return.
        if (entryPointCopy == internalId && cur_element_count == 1)
            return;

        int elemLevel = element_levels_[internalId];
        std::uniform_real_distribution<float> distribution(0.0, 1.0);
        for (int layer = 0; layer <= elemLevel; layer++) {
            std::unordered_set<tableint> sCand;
            std::unordered_set<tableint> sNeigh;
            std::vector<tableint> listOneHop = getConnectionsWithLock(internalId, layer);
            if (listOneHop.size() == 0)
                continue;

            sCand.insert(internalId);

            for (auto&& elOneHop : listOneHop) {
                sCand.insert(elOneHop);

                if (distribution(update_probability_generator_) > updateNeighborProbability)
                    continue;

                sNeigh.insert(elOneHop);

                std::vector<tableint> listTwoHop = getConnectionsWithLock(elOneHop, layer);
                for (auto&& elTwoHop : listTwoHop) {
                    sCand.insert(elTwoHop);
                }
            }

            for (auto&& neigh : sNeigh) {
                // if (neigh == internalId)
                //     continue;

                std::priority_queue<std::pair<dist_t, tableint>, std::vector<std::pair<dist_t, tableint>>, CompareByFirst> candidates;
                size_t size = sCand.find(neigh) == sCand.end() ? sCand.size() : sCand.size() - 1;  // sCand guaranteed to have size >= 1
                size_t elementsToKeep = std::min(ef_construction_, size);
                for (auto&& cand : sCand) {
                    if (cand == neigh)
                        continue;

                    dist_t distance = fstdistfunc_(getDataByInternalId(neigh), getDataByInternalId(cand), dist_func_param_);
                    if (candidates.size() < elementsToKeep) {
                        candidates.emplace(distance, cand);
                    } else {
                        if (distance < candidates.top().first) {
                            candidates.pop();
                            candidates.emplace(distance, cand);
                        }
                    }
                }

                // Retrieve neighbours using heuristic and set connections.
                getNeighborsByHeuristic2(candidates, layer == 0 ? maxM0_ : maxM_);

                {
                    std::unique_lock <std::mutex> lock(link_list_locks_[neigh]);
                    linklistsizeint *ll_cur;
                    ll_cur = get_linklist_at_level(neigh, layer);
                    size_t candSize = candidates.size();
                    setListCount(ll_cur, candSize);
                    tableint *data = (tableint *) (ll_cur + 1);
                    for (size_t idx = 0; idx < candSize; idx++) {
                        data[idx] = candidates.top().second;
                        candidates.pop();
                    }
                }
            }
        }

        repairConnectionsForUpdate(newPoint, entryPointCopy, internalId, elemLevel, maxLevelCopy);
    }


    void repairConnectionsForUpdate(
        const void *dataPoint,
        tableint entryPointInternalId,
        tableint dataPointInternalId,
        int dataPointLevel,
        int maxLevel) {
        tableint currObj = entryPointInternalId;
        if (dataPointLevel < maxLevel) {
            dist_t curdist = fstdistfunc_(dataPoint, getDataByInternalId(currObj), dist_func_param_);
            for (int level = maxLevel; level > dataPointLevel; level--) {
                bool changed = true;
                while (changed) {
                    changed = false;
                    unsigned int *data;
                    std::unique_lock <std::mutex> lock(link_list_locks_[currObj]);
                    data = get_linklist_at_level(currObj, level);
                    int size = getListCount(data);
                    tableint *datal = (tableint *) (data + 1);
#ifdef USE_SSE
                    _mm_prefetch(getDataByInternalId(*datal), _MM_HINT_T0);
#endif
                    for (int i = 0; i < size; i++) {
#ifdef USE_SSE
                        _mm_prefetch(getDataByInternalId(*(datal + i + 1)), _MM_HINT_T0);
#endif
                        tableint cand = datal[i];
                        dist_t d = fstdistfunc_(dataPoint, getDataByInternalId(cand), dist_func_param_);
                        if (d < curdist) {
                            curdist = d;
                            currObj = cand;
                            changed = true;
                        }
                    }
                }
            }
        }

        if (dataPointLevel > maxLevel)
            throw std::runtime_error("Level of item to be updated cannot be bigger than max level");

        for (int level = dataPointLevel; level >= 0; level--) {
            std::priority_queue<std::pair<dist_t, tableint>, std::vector<std::pair<dist_t, tableint>>, CompareByFirst> topCandidates = searchBaseLayer(
                    currObj, dataPoint, level);

            std::priority_queue<std::pair<dist_t, tableint>, std::vector<std::pair<dist_t, tableint>>, CompareByFirst> filteredTopCandidates;
            while (topCandidates.size() > 0) {
                if (topCandidates.top().second != dataPointInternalId)
                    filteredTopCandidates.push(topCandidates.top());

                topCandidates.pop();
            }

            // Since element_levels_ is being used to get `dataPointLevel`, there could be cases where `topCandidates` could just contains entry point itself.
            // To prevent self loops, the `topCandidates` is filtered and thus can be empty.
            if (filteredTopCandidates.size() > 0) {
                bool epDeleted = isMarkedDeleted(entryPointInternalId);
                if (epDeleted) {
                    filteredTopCandidates.emplace(fstdistfunc_(dataPoint, getDataByInternalId(entryPointInternalId), dist_func_param_), entryPointInternalId);
                    if (filteredTopCandidates.size() > ef_construction_)
                        filteredTopCandidates.pop();
                }

                currObj = mutuallyConnectNewElement(dataPoint, dataPointInternalId, filteredTopCandidates, level, true);
            }
        }
    }


    std::vector<tableint> getConnectionsWithLock(tableint internalId, int level) {
        std::unique_lock <std::mutex> lock(link_list_locks_[internalId]);
        unsigned int *data = get_linklist_at_level(internalId, level);
        int size = getListCount(data);
        std::vector<tableint> result(size);
        tableint *ll = (tableint *) (data + 1);
        memcpy(result.data(), ll, size * sizeof(tableint));
        return result;
    }


    tableint addPoint(const void *data_point, labeltype label, int level) {
        tableint cur_c = 0;
        {
            // Checking if the element with the same label already exists
            // if so, updating it *instead* of creating a new element.
            std::unique_lock <std::mutex> lock_table(label_lookup_lock);
            auto search = label_lookup_.find(label);
            if (search != label_lookup_.end()) {
                tableint existingInternalId = search->second;
                if (allow_replace_deleted_) {
                    if (isMarkedDeleted(existingInternalId)) {
                        throw std::runtime_error("Can't use addPoint to update deleted elements if replacement of deleted elements is enabled.");
                    }
                }
                lock_table.unlock();

                if (isMarkedDeleted(existingInternalId)) {
                    unmarkDeletedInternal(existingInternalId);
                }
                updatePoint(data_point, existingInternalId, 1.0);

                return existingInternalId;
            }

            if (cur_element_count >= max_elements_) {
                throw std::runtime_error("The number of elements exceeds the specified limit");
            }

            cur_c = cur_element_count;
            cur_element_count++;
            label_lookup_[label] = cur_c;
        }

        std::unique_lock <std::mutex> lock_el(link_list_locks_[cur_c]);
        int curlevel = getRandomLevel(mult_);
        if (level > 0)
            curlevel = level;

        element_levels_[cur_c] = curlevel;

        std::unique_lock <std::mutex> templock(global);
        int maxlevelcopy = maxlevel_;
        if (curlevel <= maxlevelcopy)
            templock.unlock();
        tableint currObj = enterpoint_node_;
        tableint enterpoint_copy = enterpoint_node_;

        memset(data_level0_memory_ + cur_c * size_data_per_element_ + offsetLevel0_, 0, size_data_per_element_);

        // Initialisation of the data and label and if appropriate the length
        const void* normalized_vector = data_point;
        size_t dim = *((size_t *) dist_func_param_);
        std::vector<float> norm_array(dim);
        if (normalize_) {
            float length = normalize_vector((float*)data_point, norm_array.data(), dim);
            void* lengthPtr = length_memory_ + cur_c * sizeof(float);
            memcpy(length_memory_ + cur_c * sizeof(float), &length, sizeof(float));
            normalized_vector = norm_array.data();
        }
        memcpy(getExternalLabeLp(cur_c), &label, sizeof(labeltype));
        memcpy(getDataByInternalId(cur_c), normalized_vector, data_size_);


        if (curlevel) {
            linkLists_[cur_c] = (char *) malloc(size_links_per_element_ * curlevel + 1);
            if (linkLists_[cur_c] == nullptr)
                throw std::runtime_error("Not enough memory: addPoint failed to allocate linklist");
            memset(linkLists_[cur_c], 0, size_links_per_element_ * curlevel + 1);
        }

        if ((signed)currObj != -1) {
            if (curlevel < maxlevelcopy) {
                dist_t curdist = fstdistfunc_(normalized_vector, getDataByInternalId(currObj), dist_func_param_);
                for (int level = maxlevelcopy; level > curlevel; level--) {
                    bool changed = true;
                    while (changed) {
                        changed = false;
                        unsigned int *data;
                        std::unique_lock <std::mutex> lock(link_list_locks_[currObj]);
                        data = get_linklist(currObj, level);
                        int size = getListCount(data);

                        tableint *datal = (tableint *) (data + 1);
                        for (int i = 0; i < size; i++) {
                            tableint cand = datal[i];
                            if (cand < 0 || cand > max_elements_)
                                throw std::runtime_error("cand error");
                            dist_t d = fstdistfunc_(normalized_vector, getDataByInternalId(cand), dist_func_param_);
                            if (d < curdist) {
                                curdist = d;
                                currObj = cand;
                                changed = true;
                            }
                        }
                    }
                }
            }

            bool epDeleted = isMarkedDeleted(enterpoint_copy);
            for (int level = std::min(curlevel, maxlevelcopy); level >= 0; level--) {
                if (level > maxlevelcopy || level < 0)  // possible?
                    throw std::runtime_error("Level error");

                std::priority_queue<std::pair<dist_t, tableint>, std::vector<std::pair<dist_t, tableint>>, CompareByFirst> top_candidates = searchBaseLayer(
                        currObj, normalized_vector, level);
                if (epDeleted) {
                    top_candidates.emplace(fstdistfunc_(normalized_vector, getDataByInternalId(enterpoint_copy), dist_func_param_), enterpoint_copy);
                    if (top_candidates.size() > ef_construction_)
                        top_candidates.pop();
                }
                currObj = mutuallyConnectNewElement(normalized_vector, cur_c, top_candidates, level, false);
            }
        } else {
            // Do nothing for the first element
            enterpoint_node_ = 0;
            maxlevel_ = curlevel;
        }

        // Releasing lock for the maximum level
        if (curlevel > maxlevelcopy) {
            enterpoint_node_ = cur_c;
            maxlevel_ = curlevel;
        }
        return cur_c;
    }


    std::priority_queue<std::pair<dist_t, labeltype >>
    searchKnn(const void *query_data, size_t k, BaseFilterFunctor* isIdAllowed = nullptr) const {
        std::priority_queue<std::pair<dist_t, labeltype >> result;
        if (cur_element_count == 0) return result;

        tableint currObj = enterpoint_node_;
        dist_t curdist = fstdistfunc_(query_data, getDataByInternalId(enterpoint_node_), dist_func_param_);

        for (int level = maxlevel_; level > 0; level--) {
            bool changed = true;
            while (changed) {
                changed = false;
                unsigned int *data;
                data = (unsigned int *) get_linklist(currObj, level);
                int size = getListCount(data);
                metric_hops++;
                metric_distance_computations+=size;

                tableint *datal = (tableint *) (data + 1);
                for (int i = 0; i < size; i++) {
                    tableint cand = datal[i];
                    if (cand < 0 || cand > max_elements_)
                        throw std::runtime_error("cand error");
                    dist_t d = fstdistfunc_(query_data, getDataByInternalId(cand), dist_func_param_);

                    if (d < curdist) {
                        curdist = d;
                        currObj = cand;
                        changed = true;
                    }
                }
            }
        }

        std::priority_queue<std::pair<dist_t, tableint>, std::vector<std::pair<dist_t, tableint>>, CompareByFirst> top_candidates;
        if (num_deleted_) {
            top_candidates = searchBaseLayerST<true, true>(
                    currObj, query_data, std::max(ef_, k), isIdAllowed);
        } else {
            top_candidates = searchBaseLayerST<false, true>(
                    currObj, query_data, std::max(ef_, k), isIdAllowed);
        }

        while (top_candidates.size() > k) {
            top_candidates.pop();
        }
        while (top_candidates.size() > 0) {
            std::pair<dist_t, tableint> rez = top_candidates.top();
            result.push(std::pair<dist_t, labeltype>(rez.first, getExternalLabel(rez.second)));
            top_candidates.pop();
        }
        return result;
    }


    void checkIntegrity() {
        int connections_checked = 0;
        std::vector <int > inbound_connections_num(cur_element_count, 0);
        for (int i = 0; i < cur_element_count; i++) {
            for (int l = 0; l <= element_levels_[i]; l++) {
                linklistsizeint *ll_cur = get_linklist_at_level(i, l);
                int size = getListCount(ll_cur);
                tableint *data = (tableint *) (ll_cur + 1);
                std::unordered_set<tableint> s;
                for (int j = 0; j < size; j++) {
                    assert(data[j] > 0);
                    assert(data[j] < cur_element_count);
                    assert(data[j] != i);
                    inbound_connections_num[data[j]]++;
                    s.insert(data[j]);
                    connections_checked++;
                }
                assert(s.size() == size);
            }
        }
        if (cur_element_count > 1) {
            int min1 = inbound_connections_num[0], max1 = inbound_connections_num[0];
            for (int i=0; i < cur_element_count; i++) {
                assert(inbound_connections_num[i] > 0);
                min1 = std::min(inbound_connections_num[i], min1);
                max1 = std::max(inbound_connections_num[i], max1);
            }
            std::cout << "Min inbound: " << min1 << ", Max inbound:" << max1 << "\n";
        }
        std::cout << "integrity ok, checked " << connections_checked << " connections\n";
    }
};
}  // namespace hnswlib<|MERGE_RESOLUTION|>--- conflicted
+++ resolved
@@ -83,13 +83,11 @@
     std::ofstream output_data_level0_; // output stream for data level 0
     std::ofstream output_length_; // output stream for length
     std::ofstream output_link_lists_; // output stream for link lists
-<<<<<<< HEAD
     // Used to store the offset of the link list for each element so that we can seek to it during persist
     std::vector<size_t> link_list_size_offset_;
     size_t link_list_offset_memoized_elements_{0}; 
-=======
-    bool _persist_file_handles_opened = false; // flag to check if file handles are opened
->>>>>>> 4ba0ecbd
+    // flag to check if file handles are opened
+    bool _persist_file_handles_opened = false; 
 
     HierarchicalNSW(SpaceInterface<dist_t> *s) {
     }
